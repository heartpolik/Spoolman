import i18n from "i18next";
import detector from "i18next-browser-languagedetector";
import Backend from "i18next-xhr-backend";
import { initReactI18next } from "react-i18next";

interface Language {
  name: string;
  countryCode: string;
  fullCode: string;
}

export const languages: { [key: string]: Language } = {
  ["en"]: {
    name: "English",
    countryCode: "gb",
    fullCode: "en-GB",
  },
  ["sv"]: {
    name: "Svenska",
    countryCode: "se",
    fullCode: "sv-SE",
  },
  ["de"]: {
    name: "Deutsch",
    countryCode: "de",
    fullCode: "de-DE",
  },
  ["es"]: {
    name: "Español",
    countryCode: "es",
    fullCode: "es-ES",
  },
<<<<<<< HEAD
  ["pl"]: {
    name: "Polski",
    countryCode: "pl",
    fullCode: "pl-PL",
  }
=======
  ["zh"]: {
    name: "简体中文",
    countryCode: "cn",
    fullCode: "zh-CN",
  },
>>>>>>> 2fcfc381
}

i18n
  .use(Backend)
  .use(detector)
  .use(initReactI18next)
  .init({
    supportedLngs: Object.keys(languages),
    backend: {
      loadPath: "/locales/{{lng}}/{{ns}}.json",
    },
    defaultNS: "common",
    fallbackLng: "en",
  });

export default i18n;<|MERGE_RESOLUTION|>--- conflicted
+++ resolved
@@ -30,19 +30,16 @@
     countryCode: "es",
     fullCode: "es-ES",
   },
-<<<<<<< HEAD
-  ["pl"]: {
-    name: "Polski",
-    countryCode: "pl",
-    fullCode: "pl-PL",
-  }
-=======
   ["zh"]: {
     name: "简体中文",
     countryCode: "cn",
     fullCode: "zh-CN",
   },
->>>>>>> 2fcfc381
+  ["pl"]: {
+    name: "Polski",
+    countryCode: "pl",
+    fullCode: "pl-PL",
+  },
 }
 
 i18n
